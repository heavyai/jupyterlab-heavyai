"""A setuptools based setup module for omnisci renderers"""
# To use a consistent encoding
from codecs import open
from os import path

from setuptools import find_packages, setup

here = path.abspath(path.dirname(__file__))

# Get the long description from the README file
with open(path.join(here, "README.md"), encoding="utf-8") as f:
    long_description = f.read()

setup(
    name="jupyterlab-omnisci",  # Required
    version="0.10.0",  # Required
    description="Omnisci integration with JupyterLab",  # Required
    long_description=long_description,  # Optional
    long_description_content_type="text/markdown",  # Optional (see note above)
    url="https://github.com/Quansight/jupyterlab-omnisci",  # Optional
    packages=find_packages(),
    install_requires=[
        "jupyterlab>=1.0.0rc0",
        "ibis-framework>=1.0.0",
        "altair>=3.0.1",
        "ipywidgets",
        "vdom",
        "pyyaml",
<<<<<<< HEAD
        "altair>=3.0.1",
        "ipywidgets",
        "ibis-framework>=1.1.0",
        "vega_datasets",
        "jupyterlab==1.0.0a8"
=======
        "vega_datasets"
>>>>>>> 9c9f7ed5
    ]
)<|MERGE_RESOLUTION|>--- conflicted
+++ resolved
@@ -21,19 +21,11 @@
     packages=find_packages(),
     install_requires=[
         "jupyterlab>=1.0.0rc0",
-        "ibis-framework>=1.0.0",
+        "ibis-framework>=1.1.0",
         "altair>=3.0.1",
         "ipywidgets",
         "vdom",
         "pyyaml",
-<<<<<<< HEAD
-        "altair>=3.0.1",
-        "ipywidgets",
-        "ibis-framework>=1.1.0",
-        "vega_datasets",
-        "jupyterlab==1.0.0a8"
-=======
         "vega_datasets"
->>>>>>> 9c9f7ed5
     ]
 )