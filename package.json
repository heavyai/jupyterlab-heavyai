--- conflicted
+++ resolved
@@ -37,18 +37,11 @@
     "@jupyterlab/apputils": "^1.0.0",
     "@jupyterlab/codeeditor": "^1.0.0",
     "@jupyterlab/completer": "^1.0.0",
-<<<<<<< HEAD
     "@jupyterlab/console": "^1.0.0",
     "@jupyterlab/coreutils": "^3.0.0",
     "@jupyterlab/docregistry": "^1.0.0",
     "@jupyterlab/launcher": "^1.0.0",
-    "@jupyterlab/mainmenu": "1.0.0",
-=======
-    "@jupyterlab/coreutils": "^3.0.0",
-    "@jupyterlab/docregistry": "^1.0.0",
-    "@jupyterlab/launcher": "^1.0.0",
     "@jupyterlab/mainmenu": "^1.0.0",
->>>>>>> 02279b83
     "@jupyterlab/notebook": "^1.0.0",
     "@jupyterlab/rendermime-interfaces": "^1.3.0",
     "@mapd/connector": "^4.6.1",
