"""
Importing this module registers Jupyter cell magics for rendering
Vega Lite and Vega in the MapD server and for rendering a SQL editor given a query.
"""

import ast
import yaml
import urllib.parse

import ibis
import pymapd

__all__ = ["OmniSciVegaRenderer", "OmniSciSQLEditorRenderer"]

from IPython import get_ipython
from IPython.core.magic import register_cell_magic
from IPython.display import display

# Allow this module to be imported outside of an IPython context
# by making `register_cell_magic a no-op in that case.
try:
    get_ipython()  # noqa
except:
    register_cell_magic = lambda x: x
<<<<<<< HEAD

=======
>>>>>>> 9c9f7ed5

class OmniSciVegaRenderer:
    """
    Class that produces a vega mimebundle that the notebook
    omnisci renderer can understand.
    """

    def __init__(self, connection, data=None, vl_data=None):
        """
        Initialize the backend renderer. Either `data` or `vl_data`
        is required.

        Parameters
        =========

        connection: dict or ibis connection
            A dictionary containing the connection data for the omnisci
            server. Must include 'user', 'password', 'host', 'port',
            'dbname', and 'protocol'.
            Alternatively, an ibis connection to the omnisci databse.

        data: dict
            Vega data to render.
        
        vl_data: dict
            Vega lite data to render.
        """
        if (not (data or vl_data)) or (data and vl_data):
            raise RuntimeError("Either vega or vega lite data must be specified")
        connection, session = _make_connection(connection)
        self.connection = connection
        self.session = session
        self.data = data
        self.vl_data = vl_data

    def _repr_mimebundle_(self, include=None, exclude=None):
        """
        Return a mimebundle with 'application/vnd.omnisci.vega+json'
        data, which is a custom mimetype for rendering omnisci vega
        in Jupyter notebooks.
        """
        bundle = {"connection": self.connection, "sessionId": self.session}
        if self.data:
            bundle["vega"] = self.data
        else:
            bundle["vegaLite"] = self.vl_data
        return {"application/vnd.omnisci.vega+json": bundle}


class OmniSciSQLEditorRenderer:
    """
    Class that produces a sql editor mimebundle that the notebook
    omnisci renderer can understand.
    """

    def __init__(self, connection, query=""):
        """
        Initialize the SQL editor.

        Parameters
        =========

        connection: dict or ibis connection
            A dictionary containing the connection data for the omnisci
            server. Must include 'user', 'password', 'host', 'port',
            'dbname', and 'protocol'.
            Alternatively, an ibis connection to the omnisci databse.

        query: string or ibis expression.
            An initial query for the SQL editor.
        """
        connection, session = _make_connection(connection)
        self.connection = connection
        self.session = session

        if isinstance(query, str):
            self.query = query
        elif hasattr(query, "compile") and hasattr(query.compile, "__call__"):
            self.query = query.compile()

    def _repr_mimebundle_(self, include=None, exclude=None):
        """
        Return a mimebundle with 'application/vnd.omnisci.vega+json'
        data, which is a custom mimetype for rendering omnisci vega
        in Jupyter notebooks.
        """
        data = {
            "connection": self.connection,
            "sessionId": self.session,
            "query": self.query,
        }
        return {"application/vnd.omnisci.sqleditor+json": data}


@register_cell_magic
def omnisci_vega(line, cell):
    """
    Cell magic for rendering vega produced by the omnisci backend.

    Usage: Initiate it with the line `%% omnisci $connection_data`,
    where `connection_data` is the dictionary containing the connection
    data for the OmniSci server. The rest of the cell should be yaml-specified
    vega data.
    """
    connection_data = ast.literal_eval(line)
    vega = yaml.safe_load(cell)
    display(OmniSciVegaRenderer(connection_data, vega))


@register_cell_magic
def omnisci_vegalite(line, cell):
    """
    Cell magic for rendering vega lite produced by the omnisci backend.

    Usage: Initiate it with the line `%% omnisci $connection_data`,
    where `connection_data` is the dictionary containing the connection
    data for the OmniSci server. The rest of the cell should be yaml-specified
    vega lite data.
    """
    connection_data = ast.literal_eval(line)
    vl = yaml.safe_load(cell)
    display(OmniSciVegaRenderer(connection_data, vl_data=vl))


@register_cell_magic
def omnisci_sqleditor(line, cell):
    """
    Cell magic for rendering a SQL editor. 

    Usage: Initiate it with the line `%% omnisci $connection_data`,
    where `connection_data` is the dictionary containing the connection
    data for the OmniSci server. The rest of the cell should be 
    a SQL query for the initial value of the editor.
    """
    connection_data = ast.literal_eval(line)
    display(OmniSciSQLEditorRenderer(connection_data, cell))


def _make_connection(connection):
    """
    Given a connection client, return JSON-serializable dictionary
    with connection data for the client, as well as a session id if available.
    If it is already a dictionary, return that.

    Parameters
    ----------
    connection: ibis.mapd.MapDClient or pymapd.Connection or dict
        A connection object.

    Returns
    -------
    connection, session: (dict, str)
        A tuple containing the serializable connection data and session id,
        if available. If the session id is not available (for instance, if
        a dict is provided), then returns None for the second item.
    """
    if isinstance(connection, ibis.mapd.MapDClient):
        con = dict(
            host=connection.host,
            port=connection.port,
            database=connection.db_name,
            password=connection.password,
            protocol=connection.protocol,
            username=connection.user,
        )
        session = connection.con._session
    elif isinstance(connection, pymapd.Connection):
        parsed = urllib.parse.urlparse(connection._host)
        con = dict(
            host=parsed.hostname,
            port=connection._port,
            database=connection._dbname,
            password=connection._password,
            protocol=connection._protocol,
            username=connection._user,
        )
        session = connection._session
    else:
        con = connection
        session = None
    # If we have a live session id, we can safely delete authentication
    # material before sending it over the wire.
    if session:
        con.pop("password", "")
        con.pop("username", "")
        con.pop("database", "")
    return con, session<|MERGE_RESOLUTION|>--- conflicted
+++ resolved
@@ -12,7 +12,6 @@
 
 __all__ = ["OmniSciVegaRenderer", "OmniSciSQLEditorRenderer"]
 
-from IPython import get_ipython
 from IPython.core.magic import register_cell_magic
 from IPython.display import display
 
@@ -22,10 +21,7 @@
     get_ipython()  # noqa
 except:
     register_cell_magic = lambda x: x
-<<<<<<< HEAD
-
-=======
->>>>>>> 9c9f7ed5
+
 
 class OmniSciVegaRenderer:
     """
@@ -169,6 +165,7 @@
     Given a connection client, return JSON-serializable dictionary
     with connection data for the client, as well as a session id if available.
     If it is already a dictionary, return that.
+    Works for Ibis clients, pymapd connections, and dictionaries.
 
     Parameters
     ----------
